#![feature(plugin, custom_derive)]
#![plugin(serde_macros)]

extern crate serde;
extern crate serde_json;

use std::ascii::AsciiExt;
use std::str::FromStr;

#[derive(Serialize, Deserialize, Debug, PartialEq)]
struct Point {
    x: i32,
    y: i32,
}


mod nodes {
    #[derive(Serialize, Deserialize, Clone, PartialEq, Debug)]
    pub struct Decode {
        pub io_id: i32,
    }

    #[derive(Serialize, Deserialize, Clone, PartialEq, Debug)]
    pub enum Encoder {
        Png,
        Png24,
        Png8,
        Jpeg,
    }

    #[derive(Serialize, Deserialize, Clone, PartialEq, Debug)]
    pub struct Encode {
        pub io_id: i32,
        pub encoder: Option<Encoder>,
    }

    #[derive(Serialize, Deserialize, Clone, PartialEq, Debug)]
    pub enum AnyNode {
        Decode(Decode),
        Encode(Encode),
    }

}

#[derive(Serialize, Deserialize, Clone, PartialEq, Debug)]
pub enum MNode {
    Decode { io_id: i32 },
    Encode {
        io_id: i32,
        encoder: Option<nodes::Encoder>,
    },
}
#[derive(Serialize, Deserialize, Clone, PartialEq, Debug)]
pub enum PixelFormat {
    Bgra32,
    Bgr24,
    Gray8,
}
#[derive(Serialize, Deserialize, Clone, PartialEq, Debug)]
pub enum Encoder {
    Png,
    Jpeg,
}



#[repr(C)]
#[derive(Copy, Serialize, Deserialize, Clone, PartialEq, PartialOrd, Debug)]
pub enum Filter {
    RobidouxFast = 1,
    Robidoux = 2,
    RobidouxSharp = 3,
    Ginseng = 4,
    GinsengSharp = 5,
    Lanczos = 6,
    LanczosSharp = 7,
    Lanczos2 = 8,
    Lanczos2Sharp = 9,
    CubicFast = 10,
    Cubic = 11,
    CubicSharp = 12,
    CatmullRom = 13,
    Mitchell = 14,

    CubicBSpline = 15,
    Hermite = 16,
    Jinc = 17,
    RawLanczos3 = 18,
    RawLanczos3Sharp = 19,
    RawLanczos2 = 20,
    RawLanczos2Sharp = 21,
    Triangle = 22,
    Linear = 23,
    Box = 24,
    CatmullRomFast = 25,
    CatmullRomFastSharp = 26,

    Fastest = 27,

    MitchellFast = 28,
    NCubic = 29,
    NCubicSharp = 30,
}
impl FromStr for Filter {
    type Err = &'static str;

    fn from_str(s: &str) -> Result<Self, Self::Err> {
        match &*s.to_ascii_lowercase() {
            "robidouxfast" => Ok(Filter::RobidouxFast),
            "robidoux" => Ok(Filter::Robidoux),
            "robidouxsharp" => Ok(Filter::RobidouxSharp),
            "ginseng" => Ok(Filter::Ginseng),
            "ginsengsharp" => Ok(Filter::GinsengSharp),
            "lanczos" => Ok(Filter::Lanczos),
            "lanczossharp" => Ok(Filter::LanczosSharp),
            "lanczos2" => Ok(Filter::Lanczos2),
            "lanczos2sharp" => Ok(Filter::Lanczos2Sharp),
            "cubicfast" => Ok(Filter::CubicFast),
            "cubic_0_1" => Ok(Filter::Cubic),
            "cubicsharp" => Ok(Filter::CubicSharp),
            "catmullrom" => Ok(Filter::CatmullRom),
            "catrom" => Ok(Filter::CatmullRom),
            "mitchell" => Ok(Filter::Mitchell),
            "cubicbspline" => Ok(Filter::CubicBSpline),
            "bspline" => Ok(Filter::CubicBSpline),
            "hermite" => Ok(Filter::Hermite),
            "jinc" => Ok(Filter::Jinc),
            "rawlanczos3" => Ok(Filter::RawLanczos3),
            "rawlanczos3sharp" => Ok(Filter::RawLanczos3Sharp),
            "rawlanczos2" => Ok(Filter::RawLanczos2),
            "rawlanczos2sharp" => Ok(Filter::RawLanczos2Sharp),
            "triangle" => Ok(Filter::Triangle),
            "linear" => Ok(Filter::Linear),
            "box" => Ok(Filter::Box),
            "catmullromfast" => Ok(Filter::CatmullRomFast),
            "catmullromfastsharp" => Ok(Filter::CatmullRomFastSharp),
            "fastest" => Ok(Filter::Fastest),
            "mitchellfast" => Ok(Filter::MitchellFast),
            "ncubic" => Ok(Filter::NCubic),
            "ncubicsharp" => Ok(Filter::NCubicSharp),
            _ => Err("no match"),
        }
    }
}

#[derive(Serialize, Deserialize, Clone, PartialEq, Debug)]
pub enum PngBitDepth{
    Png32,
    Png24,
}

#[derive(Serialize, Deserialize, Clone, PartialEq, Debug)]
pub enum EncoderPreset {
    LibjpegTurbo { quality: Option<i32> },
    Libpng {  depth: Option<PngBitDepth>, matte: Option<Color>, zlib_compression: Option<i32>}
}


#[derive(Serialize, Deserialize, Clone, PartialEq, Debug)]
pub enum ColorSrgb {
    Hex(String),
}
#[derive(Serialize, Deserialize, Clone, PartialEq, Debug)]
pub enum Color {
    Transparent,
    Black,
    Srgb(ColorSrgb),
}

impl Color {
    pub fn to_u32_bgra(self) -> std::result::Result<u32, std::num::ParseIntError> {
        self.to_u32_rgba().and_then(|u| Ok(u.swap_bytes().rotate_left(8)))
    }
    pub fn to_u32_rgba(self) -> std::result::Result<u32, std::num::ParseIntError> {
        match self {
            Color::Srgb(srgb) => {
                match srgb {
                    ColorSrgb::Hex(hex_srgb) => {
                        u32::from_str_radix(hex_srgb.as_str(), 16)
                            .and_then(|value| if hex_srgb.len() <= 6 {
                                Ok(value.checked_shl(8).unwrap() | 0xFF)
                            } else {
                                Ok(value)
                            })
                    }
                }
            },
            Color::Black => Ok(0x000000FF),
            Color::Transparent => Ok(0),
        }
    }
}


#[test]
fn test_color() {

    assert_eq!(Color::Srgb(ColorSrgb::Hex("FFAAEEDD".to_owned())).to_u32_rgba().unwrap(),
               0xFFAAEEDD);
    assert_eq!(Color::Srgb(ColorSrgb::Hex("FFAAEE".to_owned())).to_u32_rgba().unwrap(),
               0xFFAAEEFF);
}

#[test]
fn test_bgra() {

    assert_eq!(Color::Srgb(ColorSrgb::Hex("FFAAEEDD".to_owned())).to_u32_bgra().unwrap(),
               0xEEAAFFDD);
    assert_eq!(Color::Srgb(ColorSrgb::Hex("FFAAEE".to_owned())).to_u32_bgra().unwrap(),
               0xEEAAFFFF);
    assert_eq!(Color::Srgb(ColorSrgb::Hex("000000FF".to_owned())).to_u32_bgra().unwrap(),
               0x000000FF);


}



#[derive(Serialize, Deserialize, Clone, PartialEq, Debug)]
pub enum Node {
    #[serde(rename="flipV")]
    FlipV,
    #[serde(rename="flipH")]
    FlipH,
    #[serde(rename="crop")]
    Crop { x1: u32, y1: u32, x2: u32, y2: u32 },
    #[serde(rename="createCanvas")]
    CreateCanvas {
        format: PixelFormat,
        w: usize,
        h: usize,
        color: Color,
    },
    #[serde(rename="copyRectToCanvas")]
    CopyRectToCanvas {
        #[serde(rename="fromX")]
        from_x: u32,
        #[serde(rename="fromY")]
        from_y: u32,
        width: u32,
        height: u32,
        x: u32,
        y: u32,
    },
    #[serde(rename="decode")]
    Decode {
        #[serde(rename="ioId")]
        io_id: i32,
    },
    #[serde(rename="encode")]
    Encode {
        #[serde(rename="ioId")]
        io_id: i32,
        preset: EncoderPreset
    },
    #[serde(rename="fillRect")]
    FillRect {
        x1: u32,
        y1: u32,
        x2: u32,
        y2: u32,
        color: Color,
    },
    #[serde(rename="expandCanvas")]
    ExpandCanvas {
        left: u32,
        top: u32,
        right: u32,
        bottom: u32,
        color: Color,
    },
    #[serde(rename="transpose")]
    Transpose,
    #[serde(rename="rotate90")]
    Rotate90,
    #[serde(rename="rotate180")]
    Rotate180,
    #[serde(rename="rotate270")]
    Rotate270,
    #[serde(rename="applyOrientation")]
    ApplyOrientation { flag: i32 },
    #[serde(rename="scale")]
    Scale {
        w: usize,
        h: usize,
        #[serde(rename="downFilter")]
        down_filter: Option<Filter>,
        #[serde(rename="upFilter")]
        up_filter: Option<Filter>,
        #[serde(rename="sharpenPercent")]
        sharpen_percent: Option<f32>,
        flags: Option<usize>,
    },
    Render1D {
        scale_to_width: usize,
        transpose_on_write: bool,
        interpolation_filter: Option<Filter>,
    },
    // TODO: Block use except from FFI/unit test use
    #[serde(rename="flowBitmapBgraPtr")]
    FlowBitmapBgraPtr {
        #[serde(rename="ptrToFlowBitmapBgraPtr")]
        ptr_to_flow_bitmap_bgra_ptr: usize,
    },
}
#[derive(Serialize, Deserialize, Clone, PartialEq, Debug)]
pub enum EdgeKind {
    #[serde(rename="input")]
    Input,
    #[serde(rename="canvas")]
    Canvas,
}
#[derive(Serialize, Deserialize, Clone, PartialEq, Debug)]
pub struct Edge {
    pub from: i32,
    pub to: i32,
    pub kind: EdgeKind,
}
#[derive(Serialize, Deserialize, Clone, PartialEq, Debug)]
pub struct Graph {
    pub nodes: std::collections::HashMap<String, Node>,
    pub edges: Vec<Edge>,
}

#[derive(Serialize, Deserialize, Clone, PartialEq, Debug)]
pub enum TestEnum {
    A,
    B { c: i32 },
}


#[derive(Serialize, Deserialize, Clone, PartialEq, Debug)]
pub enum IoDirection {
    #[serde(rename="output")]
    Output = 8,
    #[serde(rename="input")]
    Input = 4,
}
#[derive(Serialize, Deserialize, Clone, PartialEq, Debug)]
pub enum IoEnum {
    #[serde(rename="bytesHex")]
    BytesHex(String),
    #[serde(rename="file")]
    Filename(String),
    #[serde(rename="url")]
    Url(String),
    #[serde(rename="outputBuffer")]
    OutputBuffer,
}

#[derive(Serialize, Deserialize, Clone, PartialEq, Debug)]

pub enum IoChecksum {
    #[serde(rename="djb2Hex")]
    Djb2Hex(String),
}

#[derive(Serialize, Deserialize, Clone, PartialEq, Debug)]
pub struct IoObject {
    #[serde(rename="ioId")]
    pub io_id: i32,
    pub direction: IoDirection,
    pub io: IoEnum,
    pub checksum: Option<IoChecksum>,
}

#[derive(Serialize, Deserialize, Clone, PartialEq, Debug)]
pub enum Framewise {
    #[serde(rename="graph")]
    Graph(Graph),
    #[serde(rename="steps")]
    Steps(Vec<Node>),
}

#[derive(Serialize, Deserialize, Clone, PartialEq, Debug)]
pub struct Build001GraphRecording {
    pub record_graph_versions: Option<bool>,
    pub record_frame_images: Option<bool>,
    pub render_last_graph: Option<bool>,
    pub render_graph_versions: Option<bool>,
    pub render_animated_graph: Option<bool>,
}

impl  Build001GraphRecording {
    pub fn debug_defaults() -> Build001GraphRecording {
        Build001GraphRecording {
            record_graph_versions: Some(true),
            record_frame_images: Some(true),
            render_last_graph: Some(true),
            render_animated_graph: Some(false),
            render_graph_versions: Some(false),
        }
    }
    pub fn off() -> Build001GraphRecording {
        Build001GraphRecording {
            record_graph_versions: Some(false),
            record_frame_images: Some(false),
            render_last_graph: Some(false),
            render_animated_graph: Some(false),
            render_graph_versions: Some(false),
        }
    }
}


#[derive(Serialize, Deserialize, Clone, PartialEq, Debug)]
pub struct Build001Config {
    #[serde(rename="enableJpegBlockScaling")]
    pub enable_jpeg_block_scaling: Option<bool>,
    #[serde(rename="processAllGifFrames")]
    pub process_all_gif_frames: Option<bool>,
    #[serde(rename="graphRecording")]
<<<<<<< HEAD
    pub graph_recording: Option<Build001_Graph_Recording>,
=======
    pub graph_recording: Option<Build001GraphRecording>,
    #[serde(rename="noGammaCorrection")]
    pub no_gamma_correction: bool,
>>>>>>> 2dc9db00
}
#[derive(Serialize, Deserialize, Clone, PartialEq, Debug)]
pub struct Build001 {
    #[serde(rename="builderConfig")]
    pub builder_config: Option<Build001Config>,
    pub io: Vec<IoObject>,
    pub framewise: Framewise,
}

#[derive(Serialize, Deserialize, Clone, PartialEq, Debug)]
pub struct Execute001 {
    #[serde(rename="graphRecording")]
    pub graph_recording: Option<Build001GraphRecording>,
    pub framewise: Framewise,
}

#[derive(Serialize, Deserialize, Clone, PartialEq, Debug)]
pub struct GetImageInfo001 {
    #[serde(rename="ioId")]
    pub io_id: i32,
}
#[derive(Serialize, Deserialize, Clone, PartialEq, Debug)]
pub struct JpegIDCTDownscaleHints {
    pub width: i64,
    pub height: i64,
    #[serde(rename="scaleLumaSpatially")]
    pub scale_luma_spatially: Option<bool>,
    #[serde(rename="gammaCorrectForSrgbDuringSpatialLumaScaling")]
    pub gamma_correct_for_srgb_during_spatial_luma_scaling: Option<bool>
}
#[derive(Serialize, Deserialize, Clone, PartialEq, Debug)]
pub enum TellDecoderWhat {
    JpegDownscaleHints(JpegIDCTDownscaleHints)
}
#[derive(Serialize, Deserialize, Clone, PartialEq, Debug)]
pub struct TellDecoder001 {
    #[serde(rename="ioId")]
    pub io_id: i32,
    pub command: TellDecoderWhat
}

#[derive(Serialize, Deserialize, Clone, PartialEq, Debug)]
pub struct ImageInfo {
    #[serde(rename="preferredMimeType")]
    pub preferred_mime_type: String,
    #[serde(rename="preferredExtension")]
    pub preferred_extension: String,
    #[serde(rename="frameCount")]
    pub frame_count: usize,
    #[serde(rename="currentFrameIndex")]
    pub current_frame_index: i64,
    #[serde(rename="frame0Width")]
    pub frame0_width: i32,
    #[serde(rename="frame0Height")]
    pub frame0_height: i32,
    #[serde(rename="frame0PostDecodeFormat")]
    pub frame0_post_decode_format: PixelFormat,
}
#[derive(Serialize, Deserialize, Clone, PartialEq, Debug)]
pub enum ResponsePayload {
    ImageInfo(ImageInfo),
    None,
}
#[derive(Serialize, Deserialize, Clone, PartialEq, Debug)]
pub struct Response001 {
    pub code: i64,
    pub success: bool,
    pub message: Option<String>,
    pub data: ResponsePayload
}


#[test]
fn test_roundtrip() {
    let point = Point { x: 1, y: 2 };

    let serialized = serde_json::to_string(&point).unwrap();
    assert_eq!(serialized, r#"{"x":1,"y":2}"#);

    let deserialized: Point = serde_json::from_str(&serialized).unwrap();

    assert_eq!(deserialized, Point { x: 1, y: 2 });
}


#[test]
fn test_decode_node() {
    let text = r#"{"Decode": { "io_id": 1 } }"#;

    let obj: nodes::AnyNode = serde_json::from_str(&text).unwrap();

    assert_eq!(obj, nodes::AnyNode::Decode(nodes::Decode { io_id: 1 }));
}


#[test]
fn test_decode_mnode() {
    let text = r#"[{"Decode": { "io_id": 1 } }, {"Encode": { "io_id": 2 } }]"#;

    let obj: Vec<MNode> = serde_json::from_str(&text).unwrap();

    assert_eq!(obj,
               vec![MNode::Decode { io_id: 1 },
                    MNode::Encode {
                        io_id: 2,
                        encoder: None,
                    }]);
}

macro_rules! hashmap {
    ($( $key: expr => $val: expr ),*) => {{
         let mut map = ::std::collections::HashMap::new();
         $( map.insert($key, $val); )*
         map
    }}
}

#[test]
fn decode_graph() {
    let text = r#"{
        "nodes": {
            "0": {"decode": { "ioId": 1 } },
            "1": {"rotate90" : null}

        },
        "edges": [
            {"from": 0, "to": 1, "kind": "input"}
        ]
    }"#;

    let obj: Graph = serde_json::from_str(&text).unwrap();
    let expected = Graph {
        nodes: hashmap![ "0".to_owned() => Node::Decode{ io_id: 1 },
                         "1".to_owned() => Node::Rotate90
        ],
        edges: vec![Edge {
                        from: 0,
                        to: 1,
                        kind: EdgeKind::Input,
                    }],
    };

    assert_eq!(obj, expected);
}

#[test]
fn error_from_string() {
    let text = r#"{ "B": { "c": "hi" } }"#;

    let val: Result<TestEnum, serde_json::Error> = serde_json::from_str(text);

    let (code, line, chr) = match val {
        Err(e) => {
            match e {
                serde_json::Error::Syntax(code, line, char) => (code, line, char),
                _ => {
                    assert!(false);
                    unreachable!()
                }
            }
        }
        _ => {
            assert!(false);
            unreachable!()
        }
    };

    assert_eq!(code,
               serde_json::ErrorCode::InvalidType(serde::de::Type::Str));
    assert_eq!(line, 1);
    assert_eq!(chr, 18);
}

#[test]
fn error_from_value() {

    let text = r#"{ "B": { "c": "hi" } }"#;

    let val: serde_json::Value = serde_json::from_str(text).unwrap();

    let x: Result<TestEnum, serde_json::Error> = serde_json::from_value(val);

    let (code, line, chr) = match x {
        Err(e) => {
            match e {
                serde_json::Error::Syntax(code, line, char) => (code, line, char),
                _ => {
                    assert!(false);
                    unreachable!()
                }
            }
        }
        _ => {
            assert!(false);
            unreachable!()
        }
    };

    assert_eq!(code,
               serde_json::ErrorCode::InvalidType(serde::de::Type::Str));
    assert_eq!(line, 0);
    assert_eq!(chr, 0);
    // When parsing from a value, we cannot tell which line or character caused it. I suppose we
    // must serialize/deserialize again, in order to inject an indicator into the text?
    // We cannot recreate the original location AFAICT

}<|MERGE_RESOLUTION|>--- conflicted
+++ resolved
@@ -410,13 +410,9 @@
     #[serde(rename="processAllGifFrames")]
     pub process_all_gif_frames: Option<bool>,
     #[serde(rename="graphRecording")]
-<<<<<<< HEAD
-    pub graph_recording: Option<Build001_Graph_Recording>,
-=======
     pub graph_recording: Option<Build001GraphRecording>,
     #[serde(rename="noGammaCorrection")]
     pub no_gamma_correction: bool,
->>>>>>> 2dc9db00
 }
 #[derive(Serialize, Deserialize, Clone, PartialEq, Debug)]
 pub struct Build001 {
