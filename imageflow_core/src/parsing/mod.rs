--- conflicted
+++ resolved
@@ -96,10 +96,10 @@
             println!("builder_config ={:?}", parsed.builder_config);
             match parsed.builder_config {
                 Some(build_cfg) => {
-                    match build_cfg.no_gamma_correction {
-                        false => flow_context_set_floatspace(c, Floatspace::linear, 0f32, 0f32, 0f32),
-                        true => flow_context_set_floatspace(c, Floatspace::srgb, 0f32, 0f32, 0f32)
-                    };
+//                    match build_cfg.no_gamma_correction {
+//                        false => flow_context_set_floatspace(c, Floatspace::linear, 0f32, 0f32, 0f32),
+//                        true => flow_context_set_floatspace(c, Floatspace::srgb, 0f32, 0f32, 0f32)
+//                    };
                     match build_cfg.graph_recording {
                         Some(r) => {
                             println!("Setting record_graph_versions={}",
@@ -218,15 +218,9 @@
                 }
             }
 
-<<<<<<< HEAD
-            //TODO: REPLACE THIS
-            if !::ffi::flow_job_execute(p, job, &mut g) {
-                ctx.assert_ok(Some(g));
-=======
 
             if !flow::job_execute(p, job, &mut g) {
                 ctx.assert_ok(Some(&mut g));
->>>>>>> 365d13d2
             }
 
 
@@ -311,6 +305,7 @@
             graph_recording: None,
             process_all_gif_frames: Some(false),
             enable_jpeg_block_scaling: Some(false),
+            no_gamma_correction: false,
         }),
         io: vec![input_io, output_io],
         framewise: s::Framewise::Steps(steps),
