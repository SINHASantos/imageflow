use super::internal_prelude::*;
use crate::graphics::bitmaps::BitmapCompositing;


pub static COPY_RECT: CopyRectNodeDef = CopyRectNodeDef{};
pub static FILL_RECT: FillRectNodeDef = FillRectNodeDef{};
pub static CROP: MutProtect<CropMutNodeDef> = MutProtect{node: &CROP_MUTATE, fqn: "imazen.crop"};
pub static CROP_MUTATE: CropMutNodeDef = CropMutNodeDef{};
pub static CLONE: CloneDef = CloneDef{};
pub static EXPAND_CANVAS: ExpandCanvasDef = ExpandCanvasDef{};
pub static CROP_WHITESPACE: CropWhitespaceDef = CropWhitespaceDef{};
pub static REGION_PERCENT: RegionPercentDef = RegionPercentDef {};
pub static REGION: RegionDef = RegionDef {};

#[derive(Debug, Clone)]
pub struct CopyRectNodeDef;

impl NodeDef for CopyRectNodeDef {
    fn as_one_input_one_canvas(&self) -> Option<&dyn NodeDefOneInputOneCanvas> {
        Some(self)
    }
}

impl NodeDefOneInputOneCanvas for CopyRectNodeDef{
    fn fqn(&self) -> &'static str{
        "imazen.copy_rect_to_canvas"
    }
    fn validate_params(&self, p: &NodeParams) -> Result<()>{
        Ok(())
    }

    fn render(&self, c: &Context, canvas_key: BitmapKey, input_key: BitmapKey,  p: &NodeParams) -> Result<()> {
        if let NodeParams::Json(s::Node::CopyRectToCanvas { from_x, from_y,  w, h, x, y }) = *p {

            if input_key == canvas_key {
                return Err(nerror!(crate::ErrorKind::InvalidNodeConnections, "Canvas and Input are the same bitmap!"));
            }
            let bitmaps = c.bitmaps.try_borrow()
                .map_err(|e| nerror!(ErrorKind::FailedBorrow))?;
            let mut canvas_bitmap = bitmaps
                .get(canvas_key).ok_or_else(|| nerror!(ErrorKind::BitmapKeyNotFound))?
                .try_borrow_mut()
                .map_err(|e| nerror!(ErrorKind::FailedBorrow))?;

            let mut canvas_bgra = unsafe {
                canvas_bitmap.get_window_u8().unwrap().to_bitmap_bgra()?
            };

            let mut input_bitmap = bitmaps
                .get(input_key).ok_or_else(|| nerror!(ErrorKind::BitmapKeyNotFound))?
                .try_borrow_mut()
                .map_err(|e| nerror!(ErrorKind::FailedBorrow))?;

            let mut input_bgra = unsafe {
                input_bitmap.get_window_u8().unwrap().to_bitmap_bgra()?
            };

            if input_bgra.w <= from_x || input_bgra.h <= from_y ||
                input_bgra.w < from_x + w ||
                input_bgra.h < from_y + h ||
                canvas_bgra.w < x + w ||
                canvas_bgra.h < y + h {
                return Err(nerror!(crate::ErrorKind::InvalidNodeParams, "Invalid coordinates. Canvas is {}x{}, Input is {}x{}, Params provided: {:?}",
                         canvas_bgra.w,
                         canvas_bgra.h,
                         input_bgra.w,
                         input_bgra.h,
                         p));
            }
<<<<<<< HEAD
            crate::graphics::copy_rect::copy_rect(input, canvas, from_x, from_y, x, y, w, h)?;

            //TODO: COMPOSEFIX - set bitmap compose to BlendWithSelf
=======
            crate::graphics::copy_rect::copy_rect(&mut input_bgra, &mut canvas_bgra, from_x, from_y, x, y, w, h)?;


            canvas_bitmap.set_compositing(BitmapCompositing::BlendWithSelf);

>>>>>>> f0ff9bef
            Ok(())
        } else {
            Err(nerror!(crate::ErrorKind::NodeParamsMismatch, "Need CopyRectToCanvas, got {:?}", p))
        }
    }
}


#[derive(Debug, Clone)]
pub struct FillRectNodeDef;
impl NodeDef for FillRectNodeDef{
    fn as_one_mutate_bitmap(&self) -> Option<&dyn NodeDefMutateBitmap>{
        Some(self)
    }
}
impl NodeDefMutateBitmap for FillRectNodeDef {
    fn fqn(&self) -> &'static str {
        "imazen.fill_rect_mutate"
    }
    fn validate_params(&self, p: &NodeParams) -> Result<()> {
        Ok(())
    }
    fn mutate(&self, c: &Context, bitmap_key: BitmapKey,  p: &NodeParams) -> Result<()>{
        if let NodeParams::Json(s::Node::FillRect { x1, x2, y1, y2, ref color }) = *p{

            let bitmaps = c.borrow_bitmaps()
                .map_err(|e| e.at(here!()))?;
            let mut bitmap = bitmaps.try_borrow_mut(bitmap_key)
                .map_err(|e| e.at(here!()))?;

            bitmap.set_compositing(BitmapCompositing::BlendWithSelf);

<<<<<<< HEAD
            //TODO: COMPOSEFIX Cannot write to .compositing_mode as it will be discarded
            bitmap.compositing_mode = crate::ffi::BitmapCompositingMode::BlendWithSelf;
            unsafe {
                crate::graphics::fill::flow_bitmap_bgra_fill_rect(
                                                    bitmap,
=======
            unsafe {

                if x2 <= x1 || y2 <= y1 || (x1 as i32) < 0 || (y1 as i32) < 0 || x2 > bitmap.w() || y2 > bitmap.h(){
                    return Err(nerror!(crate::ErrorKind::InvalidCoordinates, "Invalid coordinates for {}x{} bitmap: {:?}", bitmap.w(), bitmap.h(), p));
                }


                let mut bitmap_bgra = bitmap.get_window_u8().unwrap().to_bitmap_bgra()?;


                crate::graphics::fill::flow_bitmap_bgra_fill_rect(
                                                    &mut bitmap_bgra,
>>>>>>> f0ff9bef
                                                    x1,
                                                    y1,
                                                    x2,
                                                    y2,
                                                    color.clone().to_u32_bgra().unwrap())
                    .map_err(|e| e.at(here!()))?;
            }
            Ok(())
        } else {
            Err(nerror!(crate::ErrorKind::NodeParamsMismatch, "Need FillRect, got {:?}", p))
        }
    }
}


#[derive(Debug,Clone)]
pub struct CloneDef;
impl NodeDef for CloneDef{
    fn as_one_input_expand(&self) -> Option<&dyn NodeDefOneInputExpand>{
        Some(self)
    }
}
impl NodeDefOneInputExpand for CloneDef{
    fn fqn(&self) -> &'static str{
        "imazen.clone"
    }
    fn expand(&self, ctx: &mut OpCtxMut, ix: NodeIndex, params: NodeParams, parent: FrameInfo) -> Result<()> {
        let parent = ctx.frame_info_from(ix, EdgeKind::Input).map_err(|e| e.at(here!()))?;

        let canvas_params = s::Node::CreateCanvas {
            w: parent.w as usize,
            h: parent.h as usize,
            format: s::PixelFormat::from(parent.fmt),
            color: s::Color::Transparent,
        };
        let copy_params = s::Node::CopyRectToCanvas {
            from_x: 0,
            from_y: 0,
            x: 0,
            y: 0,
            w: parent.w as u32,
            h: parent.h as u32,
        };
        let canvas = ctx.graph
            .add_node(Node::n(&CREATE_CANVAS, NodeParams::Json(canvas_params)));
        let copy = ctx.graph
            .add_node(Node::n(&COPY_RECT, NodeParams::Json(copy_params)));
        ctx.graph.add_edge(canvas, copy, EdgeKind::Canvas).unwrap();
        ctx.replace_node_with_existing(ix, copy);
        Ok(())
    }
}


#[derive(Debug,Clone)]
pub struct ExpandCanvasDef;
impl NodeDef for ExpandCanvasDef{
    fn as_one_input_expand(&self) -> Option<&dyn NodeDefOneInputExpand>{
        Some(self)
    }
}
impl NodeDefOneInputExpand for ExpandCanvasDef{
    fn fqn(&self) -> &'static str{
        "imazen.expand_canvas"
    }
    fn estimate(&self, p: &NodeParams, input: FrameEstimate) -> Result<FrameEstimate> {
        if let NodeParams::Json(imageflow_types::Node::ExpandCanvas { left, top, bottom, right, ref color }) = *p {
            input.map_frame( |info| {
                Ok(FrameInfo {
                    w: info.w + left as i32 + right as i32,
                    h: info.h + top as i32 + bottom as i32,
                    fmt: if color.is_opaque() {
                        ffi::PixelFormat::from(info.fmt)
                    } else{
                        PixelFormat::Bgra32
                    }
                })
            })
        } else {
            Err(nerror!(crate::ErrorKind::NodeParamsMismatch, "Need ExpandCanvas, got {:?}", p))
        }
    }

    fn expand(&self, ctx: &mut OpCtxMut, ix: NodeIndex, p: NodeParams, parent: FrameInfo) -> Result<()>{
        if let NodeParams::Json(s::Node::ExpandCanvas { left, top, bottom, right, color }) = p {
            let FrameInfo { w, h, fmt } = parent;

            let new_w = w as usize + left as usize + right as usize;
            let new_h = h as usize + top as usize + bottom as usize;
            let canvas_params = s::Node::CreateCanvas {
                w: new_w as usize,
                h: new_h as usize,
                format: if color.is_opaque() {
                    ffi::PixelFormat::from(fmt)
                } else{
                    PixelFormat::Bgra32
                },
                color: color.clone(),
            };
            let copy_params = s::Node::CopyRectToCanvas {
                from_x: 0,
                from_y: 0,
                x: left,
                y: top,
                w: w as u32,
                h: h as u32,
            };
            let canvas = ctx.graph
                .add_node(Node::n(&CREATE_CANVAS,
                                  NodeParams::Json(canvas_params)));
            let copy = ctx.graph
                .add_node(Node::n(&COPY_RECT, NodeParams::Json(copy_params)));
            ctx.graph.add_edge(canvas, copy, EdgeKind::Canvas).unwrap();
            ctx.replace_node_with_existing(ix, copy);
            Ok(())
        } else {
            Err(nerror!(crate::ErrorKind::NodeParamsMismatch, "Need ExpandCanvas, got {:?}", p))
        }
    }
}

#[derive(Debug,Clone)]
pub struct RegionPercentDef;
impl RegionPercentDef {
    fn get_coords(info:FrameInfo, left: f32, top: f32, right: f32, bottom: f32) -> (i32,i32,i32,i32){
        let (x1, y1, mut x2, mut y2) =
            ((info.w as f32 * left / 100f32).round() as i32,
            (info.h as f32 * top / 100f32).round() as i32,
            (info.w as f32 * right / 100f32).round() as i32,
             (info.h as f32 * bottom / 100f32).round() as i32);
        //Round up to 1px if our percentages land on the same pixel
        if x2 < x1 {
            x2 = x1 + 1;
        }
        if y2 < y1{
            y2 = y1 + 1;
        }
        //eprintln!("{}x{} {},{},{},{} -> {},{},{},{}", info.w, info.h, left, top, right, bottom, x1,y1,x2,y2);
        return (x1,y1,x2,y2);

    }
}
impl NodeDef for RegionPercentDef {
    fn as_one_input_expand(&self) -> Option<&dyn NodeDefOneInputExpand>{
        Some(self)
    }
}
impl NodeDefOneInputExpand for RegionPercentDef {
    fn fqn(&self) -> &'static str {
        "imazen.region_percent"
    }
    fn estimate(&self, p: &NodeParams, input: FrameEstimate) -> Result<FrameEstimate> {
        if let NodeParams::Json(imageflow_types::Node::RegionPercent { x1, y1, x2, y2, ref background_color }) = *p {
            input.map_frame(|info| {
                let (x1, y1, x2, y2) = RegionPercentDef::get_coords(info, x1, y1, x2, y2);
                Ok(FrameInfo {
                    w: x2 - x1,
                    h: y2 - y1,
                    fmt: ffi::PixelFormat::from(info.fmt)
                })
            })
        } else {
            Err(nerror!(crate::ErrorKind::NodeParamsMismatch, "Need RegionPercent, got {:?}", p))
        }
    }
    //TODO: If we want to support transparency on jpeg inputs we have to fix expand_canvas and copy_rect too
    fn expand(&self, ctx: &mut OpCtxMut, ix: NodeIndex, p: NodeParams, input: FrameInfo) -> Result<()> {
        if let NodeParams::Json(imageflow_types::Node::RegionPercent { x1: left, y1: top, y2: bottom, x2: right, background_color }) = p {
            if bottom <= top || right <= left {
                return Err(nerror!(crate::ErrorKind::InvalidNodeParams, "Invalid coordinates: {},{} {},{} should describe the top-left and bottom-right corners of the region in percentages. Not a rectangle.", left, top, right, bottom));
            }

            let (x1, y1, x2, y2) = RegionPercentDef::get_coords(input, left, top, right, bottom);

            let region_params = imageflow_types::Node::Region {
                x1,
                y1,
                x2,
                y2,
                background_color: background_color.clone()
            };

            //First crop, then expand
            ctx.replace_node(ix, vec![
                Node::n(&REGION,
                        NodeParams::Json(region_params)),
            ]);


            Ok(())
        } else {
            Err(nerror!(crate::ErrorKind::NodeParamsMismatch, "Need RegionPercent, got {:?}", p))
        }
    }
}

#[derive(Debug,Clone)]
pub struct RegionDef;
impl NodeDef for RegionDef {
    fn as_one_input_expand(&self) -> Option<&dyn NodeDefOneInputExpand>{
        Some(self)
    }
}
impl NodeDefOneInputExpand for RegionDef {
    fn fqn(&self) -> &'static str{
        "imazen.region"
    }
    fn estimate(&self, p: &NodeParams, input: FrameEstimate) -> Result<FrameEstimate> {
        if let NodeParams::Json(imageflow_types::Node::Region { x1, y1, x2, y2, ref background_color }) = *p {
            input.map_frame( |info| {
                if y2 <= y1 || x2 <= x1 {
                    return Err(nerror!(crate::ErrorKind::InvalidNodeParams, "Invalid coordinates: {},{} {},{} should describe the top-left and bottom-right corners of the region in pixels. Not a rectangle.", x1, y1, x2, y2));
                }
                Ok(FrameInfo {
                    w: x2 - x1,
                    h: y2 - y1,
                    fmt: ffi::PixelFormat::from(info.fmt)
                })
            })
        } else {
            Err(nerror!(crate::ErrorKind::NodeParamsMismatch, "Need Region, got {:?}", p))
        }
    }
    //TODO: If we want to support transparency on jpeg inputs we have to fix expand_canvas and copy_rect too
    fn expand(&self, ctx: &mut OpCtxMut, ix: NodeIndex, p: NodeParams, input: FrameInfo) -> Result<()>{
        if let NodeParams::Json(imageflow_types::Node::Region { x1, y1, y2, x2, background_color }) = p {
            if y2 <= y1 || x2 <= x1 {
                return Err(nerror!(crate::ErrorKind::InvalidNodeParams, "Invalid coordinates: {},{} {},{} should describe the top-left and bottom-righ corners of the region in pixels. Not a rectangle.", x1, y1, x2, y2));
            }

            if x1 >= input.w || y1 >= input.h || x2 <= 0 || y2 <= 0{
                // No cropping of input image, we just create a canvas
                let canvas_params = s::Node::CreateCanvas {
                    w: (x2-x1) as usize,
                    h: (y2-y1) as usize,
                    format: s::PixelFormat::from(input.fmt),
                    color: background_color.clone(),
                };
                let canvas = ctx.graph
                    .add_node(Node::n(&CREATE_CANVAS,
                                      NodeParams::Json(canvas_params)));

                ctx.copy_edges_to(ix, canvas, EdgeDirection::Outgoing);
                ctx.graph.remove_node(ix).unwrap();
            }else{
                let crop_params = imageflow_types::Node::Crop {
                    x1: i32::min(input.w, i32::max(0,x1)) as u32,
                    y1: i32::min(input.h, i32::max(0,y1)) as u32,
                    x2: i32::min(input.w, i32::max(0,x2)) as u32,
                    y2: i32::min(input.h, i32::max(0,y2)) as u32
                };
                let expand_params = imageflow_types::Node::ExpandCanvas {
                    left: i32::max(0, 0 - x1)  as u32,
                    top: i32::max(0, 0 - y1)  as u32,
                    right: i32::max(0, x2 - input.w) as u32,
                    bottom: i32::max(0, y2 - input.h) as u32,
                    color: background_color.clone()
                };

                //First crop, then expand
                ctx.replace_node(ix, vec![
                    Node::n(&CROP,
                            NodeParams::Json(crop_params)),
                    Node::n(&EXPAND_CANVAS,
                            NodeParams::Json(expand_params)),
                ]);
            }

            Ok(())
        } else {
            Err(nerror!(crate::ErrorKind::NodeParamsMismatch, "Need Region, got {:?}", p))
        }
    }
}
#[derive(Debug, Clone)]
pub struct CropMutNodeDef;

impl CropMutNodeDef {
    fn est_validate(&self, p: &NodeParams, input_est: FrameEstimate) -> Result<FrameEstimate> {
        if let NodeParams::Json(s::Node::Crop {  x1,  y1,  x2,  y2 }) = *p {
            if (x1 as i32) < 0 || (y1 as i32) < 0 || x2 <= x1 || y2 <= y1 {
                Err(nerror!(crate::ErrorKind::InvalidNodeParams, "Invalid coordinates: {},{} {},{} should describe the top-left and bottom-right corners of a rectangle", x1,y1,x2,y2))
            } else if let FrameEstimate::Some(input) = input_est {
                if x2 > input.w as u32 || y2 > input.h as u32 {
                    Err(nerror!(crate::ErrorKind::InvalidNodeParams, "Crop coordinates {},{} {},{} invalid for {}x{} bitmap", x1,y1,x2,y2, input.w, input.h))
                } else {
                    Ok(FrameEstimate::Some(FrameInfo {
                        w: x2 as i32 - x1 as i32,
                        h: y2 as i32 - y1 as i32,
                        fmt: ffi::PixelFormat::from(input.fmt),
                    }))
                }
                //TODO: we can estimate with other FrameEstimate values
            } else {
                Ok(FrameEstimate::None)
            }
        } else {
            Err(nerror!(crate::ErrorKind::NodeParamsMismatch, "Need Crop, got {:?}", p))
        }
    }
}

impl NodeDef for CropMutNodeDef{
    fn fqn(&self) -> &'static str{
        "imazen.crop_mutate"
    }
    fn edges_required(&self, p: &NodeParams) -> Result<(EdgesIn, EdgesOut)>{
        Ok((EdgesIn::OneInput, EdgesOut::Any))
    }

    fn validate_params(&self, p: &NodeParams) -> Result<()> {
        self.est_validate(p, FrameEstimate::None).map(|_| ()).map_err(|e| e.at(here!()))
    }

    fn estimate(&self, ctx: &mut OpCtxMut, ix: NodeIndex) -> Result<FrameEstimate> {
        let input_est = ctx.frame_est_from(ix, EdgeKind::Input).map_err(|e| e.at(here!()))?;
        let p = &ctx.weight(ix).params;
        self.est_validate(p, input_est).map_err(|e| e.at(here!()))
    }

    fn can_execute(&self) -> bool { true }

    fn execute(&self, ctx: &mut OpCtxMut, ix: NodeIndex) -> Result<NodeResult> {
        if let NodeParams::Json(s::Node::Crop { x1, x2, y1, y2 }) = ctx.weight(ix).params {

            let bitmap_key = ctx.bitmap_key_from(ix, EdgeKind::Input)
                .map_err(|e| e.at(here!()).with_ctx_mut(ctx, ix))?;

            {
                let bitmaps = ctx.c.borrow_bitmaps()
                    .map_err(|e| e.at(here!()))?;
                let mut bitmap = bitmaps.try_borrow_mut(bitmap_key)
                    .map_err(|e| e.at(here!()))?;

                // Validate against actual bitmap
                let _ = self.est_validate(&ctx.weight(ix).params,
                                          FrameEstimate::Some(bitmap.frame_info()))
                    .map_err(|e| e.at(here!()))?;

                bitmap.crop(x1, y1, x2, y2)
                    .map_err(|e| e.at(here!()))?;
            }

            ctx.consume_parent_result(ix, EdgeKind::Input)?;


            Ok(NodeResult::Frame(bitmap_key))
        } else {
            Err(nerror!(crate::ErrorKind::NodeParamsMismatch, "Need Crop, got {:?}", &ctx.weight(ix).params))
        }
    }
}

#[derive(Debug,Clone)]
pub struct CropWhitespaceDef;
impl NodeDef for CropWhitespaceDef{
    fn as_one_input_expand(&self) -> Option<&dyn NodeDefOneInputExpand>{
        Some(self)
    }
}
impl NodeDefOneInputExpand for CropWhitespaceDef {
    fn fqn(&self) -> &'static str {
        "imazen.crop_whitespace"
    }
    fn estimate(&self, p: &NodeParams, input: FrameEstimate) -> Result<FrameEstimate> {
        Ok(FrameEstimate::Impossible)
    }

    fn expand(&self, ctx: &mut OpCtxMut, ix: NodeIndex, p: NodeParams, b: FrameInfo) -> Result<()> {
        // detect bounds, increase, and replace with crop
        if let NodeParams::Json(s::Node::CropWhitespace { threshold, percent_padding }) = p {
            // detect bounds, increase, and replace with crop
            let (x1, y1, x2, y2) = match ctx.first_parent_input_weight(ix).unwrap().result {
                NodeResult::Frame(bitmap_key) => {

                    let bitmaps = ctx.c.borrow_bitmaps()
                        .map_err(|e| e.at(here!()))?;
                    let mut bitmap = bitmaps.try_borrow_mut(bitmap_key)
                        .map_err(|e| e.at(here!()))?;

                    unsafe {
                        let frame = bitmap.get_window_u8()
                            .ok_or_else(|| nerror!(ErrorKind::InvalidBitmapType))?
                            .to_bitmap_bgra().map_err(|e| e.at(here!()))?;


                        if let Some(rect) = crate::graphics::whitespace::detect_content(&frame, threshold) {
                            if rect.x2 <= rect.x1 || rect.y2 <= rect.y1 {
                                return Err(nerror!(crate::ErrorKind::InvalidState, "Whitespace detection returned invalid rectangle"));
                            }
                            let padding = (percent_padding * (rect.x2 - rect.x1 + rect.y2 - rect.y1) as f32 / 2f32).ceil() as i64;
                            Ok((cmp::max(0, rect.x1 as i64 - padding) as u32, cmp::max(0, rect.y1 as i64 - padding) as u32,
                                cmp::min(bitmap.w() as i64, rect.x2 as i64 + padding) as u32, cmp::min(bitmap.h() as i64, rect.y2 as i64 + padding) as u32))
                        } else {
                            return Err(nerror!(crate::ErrorKind::InvalidState, "Failed to complete whitespace detection"));
                        }
                    }
                },
                other => { Err(nerror!(crate::ErrorKind::InvalidOperation, "Cannot CropWhitespace without a parent bitmap; got {:?}", other)) }
            }?;
            ctx.replace_node(ix, vec![
                Node::n(&CROP,
                        NodeParams::Json(s::Node::Crop { x1, y1, x2, y2 }))
            ]);


            Ok(())
        } else {
            Err(nerror!(crate::ErrorKind::NodeParamsMismatch, "Need CropWhitespace, got {:?}", p))
        }
    }
}
<|MERGE_RESOLUTION|>--- conflicted
+++ resolved
@@ -67,17 +67,11 @@
                          input_bgra.h,
                          p));
             }
-<<<<<<< HEAD
-            crate::graphics::copy_rect::copy_rect(input, canvas, from_x, from_y, x, y, w, h)?;
-
-            //TODO: COMPOSEFIX - set bitmap compose to BlendWithSelf
-=======
             crate::graphics::copy_rect::copy_rect(&mut input_bgra, &mut canvas_bgra, from_x, from_y, x, y, w, h)?;
 
 
             canvas_bitmap.set_compositing(BitmapCompositing::BlendWithSelf);
 
->>>>>>> f0ff9bef
             Ok(())
         } else {
             Err(nerror!(crate::ErrorKind::NodeParamsMismatch, "Need CopyRectToCanvas, got {:?}", p))
@@ -110,13 +104,6 @@
 
             bitmap.set_compositing(BitmapCompositing::BlendWithSelf);
 
-<<<<<<< HEAD
-            //TODO: COMPOSEFIX Cannot write to .compositing_mode as it will be discarded
-            bitmap.compositing_mode = crate::ffi::BitmapCompositingMode::BlendWithSelf;
-            unsafe {
-                crate::graphics::fill::flow_bitmap_bgra_fill_rect(
-                                                    bitmap,
-=======
             unsafe {
 
                 if x2 <= x1 || y2 <= y1 || (x1 as i32) < 0 || (y1 as i32) < 0 || x2 > bitmap.w() || y2 > bitmap.h(){
@@ -129,7 +116,6 @@
 
                 crate::graphics::fill::flow_bitmap_bgra_fill_rect(
                                                     &mut bitmap_bgra,
->>>>>>> f0ff9bef
                                                     x1,
                                                     y1,
                                                     x2,
