--- conflicted
+++ resolved
@@ -253,14 +253,6 @@
     }
 
 
-<<<<<<< HEAD
-    pub unsafe fn destroy(bitmap: *mut Self, c: &crate::Context) {
-        flow_destroy(c.flow_c(), bitmap as *const libc::c_void, std::ptr::null(), 0);
-    }
-
-
-=======
->>>>>>> f0ff9bef
     pub fn fill_rect(&mut self, x1: u32, y1: u32, x2: u32, y2: u32, color: &s::Color) -> Result<()> {
         let color_srgb_argb = color.clone().to_u32_bgra().unwrap();
         unsafe {
@@ -279,77 +271,6 @@
         Ok(vec)
     }
 
-<<<<<<< HEAD
-
-    pub fn create_header(w: u32, h: u32, format: PixelFormat) -> Result<BitmapBgra> {
-
-        let byte_stride = crate::graphics::bitmaps::Bitmap::get_stride::<u8>(
-            w as usize, h as usize, format.bytes(), 64)
-            .map_err(|e| e.at(here!()))?;
-
-
-        Ok(BitmapBgra {
-            w: w as u32,
-            h: h as u32,
-            stride: byte_stride,
-            pixels: ptr::null_mut(),
-
-            fmt: format,
-            matte_color: [0;4],
-            compositing_mode: crate::ffi::BitmapCompositingMode::ReplaceSelf
-        })
-    }
-
-
-    pub fn create(c: &crate::Context, w: u32, h: u32, format: PixelFormat, color: s::Color) -> Result<*mut BitmapBgra> {
-
-        let mut container =
-            c.bitmaps.try_borrow_mut().map_err(|e| nerror!(ErrorKind::FailedBorrow))?;
-
-        let layout = match format{
-            PixelFormat::Bgra32 => PixelLayout::BGRA,
-            PixelFormat::Bgr32 => PixelLayout::BGRA,
-            PixelFormat::Bgr24 => PixelLayout::BGR,
-            PixelFormat::Gray8 => PixelLayout::Gray
-        };
-
-
-        // let key = container.create_bitmap_u8(w,h, layout,  false,
-        //     format == PixelFormat::Bgra32,
-        //                                      crate::graphics::bitmaps::ColorSpace::StandardRGB)
-        //     .map_err(|e| e.at(here!()))?;
-
-        //let window = container.get(key).unwrap().borrow_mut().get_window_u8().unwrap();
-
-        let flow_pointer = c.flow_c();
-
-        unsafe {
-            let ptr =
-                crate::ffi::flow_bitmap_bgra_create(flow_pointer, w as i32, h as i32, true, format);
-            if ptr.is_null() {
-                return Err(cerror!(c, "Failed to allocate {}x{}x{} bitmap ({} bytes). Reduce dimensions or increase RAM.", w, h, format.bytes(), w as usize * h as usize * format.bytes()))
-            }
-            let color_val = color.clone();
-            let color_srgb_argb = color_val.clone().to_u32_bgra().unwrap();
-            (*ptr).compositing_mode = crate::ffi::BitmapCompositingMode::ReplaceSelf;
-            if color_val != s::Color::Transparent {
-                (&mut *ptr).fill_rect(
-                                      0,
-                                      0,
-                                      w as u32,
-                                      h as u32,
-                                      &color)?;
-                (*ptr).compositing_mode = crate::ffi::BitmapCompositingMode::BlendWithMatte;
-            }
-
-            (*ptr).matte_color = mem::transmute(color_srgb_argb);
-
-            Ok(ptr)
-        }
-    }
-
-=======
->>>>>>> f0ff9bef
     //bgr24_to_bgra32 -> Set alpha as 0xff
     //bgr24_to_bgrx32 -> skip alpha
     //bgrx32_to_bgr24
@@ -822,11 +743,7 @@
 pub use self::long_term::*;
 pub use self::mid_term::*;
 use std::os::raw::c_char;
-<<<<<<< HEAD
-use crate::graphics::bitmaps::PixelLayout;
-=======
 use crate::graphics::bitmaps::{PixelLayout, BitmapCompositing};
->>>>>>> f0ff9bef
 
 
 // https://github.com/rust-lang/rust/issues/17417
