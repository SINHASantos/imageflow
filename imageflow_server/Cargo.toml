--- conflicted
+++ resolved
@@ -47,19 +47,12 @@
 
 rand = "0.6"
 lru-cache = "0.1"
-<<<<<<< HEAD
-persistent = "0.3"
+persistent = "0.4"
 regex = "1"
 log="0.4"
 env_logger="0.6"
 wait-timeout = "0.2"
-=======
-persistent = "0.4"
-regex = "0.2"
-log="0.3"
-env_logger="0.4"
-wait-timeout = "0.1"
->>>>>>> c09be190
+
 bincode = { git = "https://github.com/TyOverby/bincode", rev = "0bc25445" }
 staticfile = { git= "https://github.com/onur/staticfile", rev= "9f2ff7201eda648128c92e3f5597c587f0629f51" }
 conduit-mime-types = "0.7"
